{
  "name": "@plugjs/build",
<<<<<<< HEAD
  "version": "0.6.0-beta.2",
=======
  "version": "0.5.44",
>>>>>>> 5129af1e
  "description": "Simple shared build using PlugJS",
  "type": "module",
  "main": "./dist/index.cjs",
  "module": "./dist/index.mjs",
  "types": "./dist/index.d.ts",
  "exports": {
    ".": {
      "require": {
        "types": "./dist/index.d.ts",
        "default": "./dist/index.cjs"
      },
      "import": {
        "types": "./dist/index.d.ts",
        "default": "./dist/index.mjs"
      }
    }
  },
  "bin": {
    "bootstrap-plugjs-build": "./dist/bootstrap.mjs"
  },
  "scripts": {
    "build": "plug",
    "coverage": "plug coverage",
    "dev": "plug coverage -w src -w test",
    "lint": "plug lint",
    "test": "plug test",
    "transpile": "plug transpile"
  },
<<<<<<< HEAD
  "peerDependencies": {
    "@plugjs/cov8": "eslintv9",
    "@plugjs/eslint": "eslintv9",
    "@plugjs/eslint-plugin": "eslintv9",
    "@plugjs/expect5": "eslintv9",
    "@plugjs/plug": "eslintv9",
    "@plugjs/typescript": "eslintv9"
=======
  "dependencies": {
    "@plugjs/cov8": "^0.5.42",
    "@plugjs/eslint": "^0.5.42",
    "@plugjs/eslint-plugin": "^0.1.23",
    "@plugjs/expect5": "^0.5.42",
    "@plugjs/plug": "^0.5.42",
    "@plugjs/typescript": "^0.5.42"
>>>>>>> 5129af1e
  },
  "files": [
    "*.md",
    "dist/",
    "resources/",
    "resources/**/.*",
    "src/"
  ]
}<|MERGE_RESOLUTION|>--- conflicted
+++ resolved
@@ -1,10 +1,6 @@
 {
   "name": "@plugjs/build",
-<<<<<<< HEAD
-  "version": "0.6.0-beta.2",
-=======
-  "version": "0.5.44",
->>>>>>> 5129af1e
+  "version": "0.6.0",
   "description": "Simple shared build using PlugJS",
   "type": "module",
   "main": "./dist/index.cjs",
@@ -33,23 +29,13 @@
     "test": "plug test",
     "transpile": "plug transpile"
   },
-<<<<<<< HEAD
   "peerDependencies": {
-    "@plugjs/cov8": "eslintv9",
-    "@plugjs/eslint": "eslintv9",
-    "@plugjs/eslint-plugin": "eslintv9",
-    "@plugjs/expect5": "eslintv9",
-    "@plugjs/plug": "eslintv9",
-    "@plugjs/typescript": "eslintv9"
-=======
-  "dependencies": {
-    "@plugjs/cov8": "^0.5.42",
-    "@plugjs/eslint": "^0.5.42",
-    "@plugjs/eslint-plugin": "^0.1.23",
-    "@plugjs/expect5": "^0.5.42",
-    "@plugjs/plug": "^0.5.42",
-    "@plugjs/typescript": "^0.5.42"
->>>>>>> 5129af1e
+    "@plugjs/cov8": "^0.6.0",
+    "@plugjs/eslint": "^0.6.0",
+    "@plugjs/eslint-plugin": "^0.2.0",
+    "@plugjs/expect5": "^0.6.0",
+    "@plugjs/plug": "^0.6.0",
+    "@plugjs/typescript": "^0.6.0"
   },
   "files": [
     "*.md",
